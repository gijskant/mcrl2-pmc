// Author(s): Jeroen Keiren
// Copyright: see the accompanying file COPYING or copy at
// https://svn.win.tue.nl/trac/MCRL2/browser/trunk/COPYING
//
// Distributed under the Boost Software License, Version 1.0.
// (See accompanying file LICENSE_1_0.txt or copy at
// http://www.boost.org/LICENSE_1_0.txt)
//
/// \file lpsbinary.cpp
/// \brief The binary tool, this runs the binary algorithm.
<<<<<<< HEAD

#include "boost.hpp" // precompiled headers
=======
>>>>>>> 3fb7bde6

#include "boost.hpp" // precompiled headers

#include "mcrl2/lps/binary.h"

<<<<<<< HEAD
//Aterms
#include <mcrl2/atermpp/aterm.h>

#include "mcrl2/core/messaging.h"
#include "mcrl2/core/aterm_ext.h"
#include "mcrl2/utilities/command_line_interface.h"
#include "mcrl2/utilities/command_line_messaging.h"
#include "mcrl2/utilities/command_line_rewriting.h"
=======
#include "mcrl2/utilities/input_output_tool.h"
#include "mcrl2/utilities/rewriter_tool.h"
#include "mcrl2/utilities/squadt_tool.h"
>>>>>>> 3fb7bde6

using namespace std;
using namespace mcrl2::utilities::tools;
using namespace mcrl2::core;
using namespace mcrl2::lps;

<<<<<<< HEAD
///////////////////////////////////////////////////////////////////////////////
/// \brief structure that holds all options available for the tool.
///
struct tool_options {
  std::string input_file; ///< Name of the file to read input from
  std::string output_file; ///< Name of the file to write output to (or stdout)
  RewriteStrategy strategy; ///< Rewrite strategy to use
};


#ifdef ENABLE_SQUADT_CONNECTIVITY
#include <mcrl2/utilities/mcrl2_squadt_interface.h>

//Forward declaration because do_binary() is called within squadt_interactor class
int do_binary(const tool_options& options);

class squadt_interactor: public mcrl2::utilities::squadt::mcrl2_tool_interface
=======
class binary_tool: public squadt_tool< rewriter_tool<input_output_tool> >
>>>>>>> 3fb7bde6
{
  protected:

    typedef squadt_tool< rewriter_tool<input_output_tool> > super;

  public:

<<<<<<< HEAD
    /** \brief configures tool capabilities */
    void set_capabilities(tipi::tool::capabilities&) const;

    /** \brief queries the user via SQuADT if needed to obtain configuration information */
    void user_interactive_configuration(tipi::configuration&);

    /** \brief check an existing configuration object to see if it is usable */
    bool check_configuration(tipi::configuration const&) const;

    /** \brief performs the task specified by a configuration */
    bool perform_task(tipi::configuration&);
};

const char* squadt_interactor::lps_file_for_input  = "lps_in";
const char* squadt_interactor::lps_file_for_output = "lps_out";

const char* squadt_interactor::option_rewrite_strategy = "rewrite_strategy";

void squadt_interactor::set_capabilities(tipi::tool::capabilities& capabilities) const
{
  // The tool has only one main input combination
  capabilities.add_input_configuration(lps_file_for_input, tipi::mime_type("lps", tipi::mime_type::application), tipi::tool::category::transformation);
}

void squadt_interactor::user_interactive_configuration(tipi::configuration& configuration)
{
  using namespace tipi;
  using namespace tipi::layout;
  using namespace tipi::layout::elements;

  /* Set defaults where the supplied configuration does not have values */
  if (!configuration.output_exists(lps_file_for_output)) {
    configuration.add_output(lps_file_for_output, tipi::mime_type("lps", tipi::mime_type::application), configuration.get_output_name(".lps"));
  }

  /* Create display */
  tipi::tool_display d;

  // Helper for strategy selection
  mcrl2::utilities::squadt::radio_button_helper < RewriteStrategy > strategy_selector(d);

  layout::vertical_box& m = d.create< vertical_box >();

  m.append(d.create< label >().set_text("Rewrite strategy")).
    append(d.create< horizontal_box >().
                append(strategy_selector.associate(GS_REWR_INNER, "Inner")).
#ifdef MCRL2_INNERC_AVAILABLE
                append(strategy_selector.associate(GS_REWR_INNERC, "Innerc")).
#endif
#ifdef MCRL2_JITTYC_AVAILABLE
                append(strategy_selector.associate(GS_REWR_JITTY, "Jitty")).
                append(strategy_selector.associate(GS_REWR_JITTYC, "Jittyc")));
#else
                append(strategy_selector.associate(GS_REWR_JITTY, "Jitty")));
#endif
=======
    binary_tool()
      : super(
          "lpsbinary",
          "Jeroen Keiren",
          "replace finite sort variables by vectors of boolean variables in an LPS",
          "Replace finite sort variables by vectors of boolean variables in the LPS in "
          "INFILE and write the result to OUTFILE. If INFILE is not present, stdin is used. "
          "If OUTFILE is not present, stdout is used"
        )
    {}

    bool run()
    {
      specification lps_specification;
      lps_specification.load(m_input_filename);
>>>>>>> 3fb7bde6

      mcrl2::new_data::rewriter r(create_rewriter(lps_specification.data()));

      // apply binary on lps_specification and save the output to a binary file
      specification result = binary(lps_specification, r);

      result.save(m_output_filename);

<<<<<<< HEAD
  send_display_layout(d.manager(m));

  okay_button.await_change();

  if (!configuration.option_exists(option_rewrite_strategy)) {
    configuration.add_option(option_rewrite_strategy);
  }

  configuration.get_option(option_rewrite_strategy).set_argument_value< 0 >(strategy_selector.get_selection());
}

//bool squadt_interactor::extract_task_options(tipi::configuration const& configuration,

bool squadt_interactor::check_configuration(tipi::configuration const& configuration) const
{
  bool result = true;
=======
      return true;
    }
>>>>>>> 3fb7bde6

#ifdef ENABLE_SQUADT_CONNECTIVITY
  protected:

    /** \brief configures tool capabilities */
    void set_capabilities(tipi::tool::capabilities& c) const
    {
      c.add_input_configuration("main-input",
          tipi::mime_type("lps", tipi::mime_type::application), tipi::tool::category::transformation);
    }

<<<<<<< HEAD
bool squadt_interactor::perform_task(tipi::configuration& configuration)
{
  using namespace tipi;
  using namespace tipi::layout;
  using namespace tipi::layout::elements;

  tool_options options;
  options.input_file  = configuration.get_input(lps_file_for_input).location();
  options.output_file = configuration.get_output(lps_file_for_output).location();
  options.strategy    = configuration.get_option_argument< RewriteStrategy >(option_rewrite_strategy, 0);
=======
    /** \brief queries the user via SQuADT if needed to obtain configuration information */
    void user_interactive_configuration(tipi::configuration& c)
    {
      using namespace tipi;
      using namespace tipi::layout;
      using namespace tipi::layout::elements;

      // Let squadt_tool update configuration for rewriter and add output file configuration
      synchronise_with_configuration(c);
>>>>>>> 3fb7bde6

      /* Create display */
      tipi::tool_display d;

<<<<<<< HEAD
  send_display_layout(d.manager(d.create< vertical_box >().
                append(d.create< label >().set_text("Binary in progress"), layout::left)));
=======
      layout::vertical_box& m = d.create< vertical_box >();
>>>>>>> 3fb7bde6

      add_rewrite_option(d, m);

<<<<<<< HEAD
  send_display_layout(d.manager(d.create< vertical_box >().
                append(d.create< label >().set_text(std::string("Binary ") + ((result) ? "succeeded" : "failed")), layout::left)));
=======
      button& okay_button = d.create< button >().set_label("OK");
>>>>>>> 3fb7bde6

      m.append(d.create< label >().set_text(" ")).
        append(okay_button, layout::right);

      send_display_layout(d.manager(m));

      okay_button.await_change();

      // let squadt_tool update configuration for rewriter and input/output files
      update_configuration(c);
    }

    /** \brief check an existing configuration object to see if it is usable */
    bool check_configuration(tipi::configuration const& c) const
    {
      return c.input_exists("main-input") ||
             c.input_exists("main-output") ||
             c.option_exists("rewrite-strategy");
    }

    /** \brief performs the task specified by a configuration */
    bool perform_task(tipi::configuration& c)
    {
      using namespace tipi;
      using namespace tipi::layout;
      using namespace tipi::layout::elements;

      // Let squadt_tool update configuration for rewriter and add output file configuration
      synchronise_with_configuration(c);

<<<<<<< HEAD
///Parses command line and sets settings from command line switches
bool parse_command_line(int ac, char** av, tool_options& t_options) {
  interface_description clinterface(av[0], NAME, AUTHOR,
                            "replace finite sort variables by vectors of boolean variables in an LPS",
                            "[OPTION]... [INFILE [OUTFILE]]\n",
                            "Replace finite sort variables by vectors of boolean variables in the LPS in\n"
                            "INFILE and write the result to OUTFILE. If INFILE is not present, stdin is used.\n"
                            "If OUTFILE is not present, stdout is used\n");
=======
      /* Create display */
      tipi::tool_display d;
>>>>>>> 3fb7bde6

      send_display_layout(d.manager(d.create< vertical_box >().
                    append(d.create< label >().set_text("Binary in progress"), layout::left)));

      //Perform declustering
      bool result = run() == 0;

<<<<<<< HEAD
  if (parser.continue_execution()) {
    t_options.strategy = parser.option_argument_as< RewriteStrategy >("rewriter");

    if (2 < parser.arguments.size()) {
      parser.error("too many file arguments");
    }
    else {
      if (0 < parser.arguments.size()) {
        t_options.input_file = parser.arguments[0];
      }
      if (1 < parser.arguments.size()) {
        t_options.output_file = parser.arguments[1];
      }
    }
  }

  return parser.continue_execution();
}

int main(int argc, char** argv)
{
  MCRL2_ATERM_INIT(argc, argv)

  try {
#ifdef ENABLE_SQUADT_CONNECTIVITY
    if (mcrl2::utilities::squadt::interactor< squadt_interactor >::free_activation(argc, argv)) {
      return EXIT_SUCCESS;
    }
#endif
    tool_options options;

    if (parse_command_line(argc,argv, options)) {
      return do_binary(options);
    }
  }
  catch (std::exception& e) {
    std::cerr << e.what() << std::endl;
    return EXIT_FAILURE;
  }

  return EXIT_SUCCESS;
=======
      send_display_layout(d.manager(d.create< vertical_box >().
                    append(d.create< label >().set_text(std::string("Binary ") + ((result) ? "succeeded" : "failed")), layout::left)));

      return result;
    }
#endif //ENABLE_SQUADT_CONNECTIVITY
};

int main(int argc, char** argv)
{
  MCRL2_ATERMPP_INIT(argc, argv)

  return binary_tool().execute(argc, argv);
>>>>>>> 3fb7bde6
}<|MERGE_RESOLUTION|>--- conflicted
+++ resolved
@@ -8,57 +8,21 @@
 //
 /// \file lpsbinary.cpp
 /// \brief The binary tool, this runs the binary algorithm.
-<<<<<<< HEAD
-
-#include "boost.hpp" // precompiled headers
-=======
->>>>>>> 3fb7bde6
 
 #include "boost.hpp" // precompiled headers
 
 #include "mcrl2/lps/binary.h"
 
-<<<<<<< HEAD
-//Aterms
-#include <mcrl2/atermpp/aterm.h>
-
-#include "mcrl2/core/messaging.h"
-#include "mcrl2/core/aterm_ext.h"
-#include "mcrl2/utilities/command_line_interface.h"
-#include "mcrl2/utilities/command_line_messaging.h"
-#include "mcrl2/utilities/command_line_rewriting.h"
-=======
 #include "mcrl2/utilities/input_output_tool.h"
 #include "mcrl2/utilities/rewriter_tool.h"
 #include "mcrl2/utilities/squadt_tool.h"
->>>>>>> 3fb7bde6
 
 using namespace std;
 using namespace mcrl2::utilities::tools;
 using namespace mcrl2::core;
 using namespace mcrl2::lps;
 
-<<<<<<< HEAD
-///////////////////////////////////////////////////////////////////////////////
-/// \brief structure that holds all options available for the tool.
-///
-struct tool_options {
-  std::string input_file; ///< Name of the file to read input from
-  std::string output_file; ///< Name of the file to write output to (or stdout)
-  RewriteStrategy strategy; ///< Rewrite strategy to use
-};
-
-
-#ifdef ENABLE_SQUADT_CONNECTIVITY
-#include <mcrl2/utilities/mcrl2_squadt_interface.h>
-
-//Forward declaration because do_binary() is called within squadt_interactor class
-int do_binary(const tool_options& options);
-
-class squadt_interactor: public mcrl2::utilities::squadt::mcrl2_tool_interface
-=======
 class binary_tool: public squadt_tool< rewriter_tool<input_output_tool> >
->>>>>>> 3fb7bde6
 {
   protected:
 
@@ -66,63 +30,6 @@
 
   public:
 
-<<<<<<< HEAD
-    /** \brief configures tool capabilities */
-    void set_capabilities(tipi::tool::capabilities&) const;
-
-    /** \brief queries the user via SQuADT if needed to obtain configuration information */
-    void user_interactive_configuration(tipi::configuration&);
-
-    /** \brief check an existing configuration object to see if it is usable */
-    bool check_configuration(tipi::configuration const&) const;
-
-    /** \brief performs the task specified by a configuration */
-    bool perform_task(tipi::configuration&);
-};
-
-const char* squadt_interactor::lps_file_for_input  = "lps_in";
-const char* squadt_interactor::lps_file_for_output = "lps_out";
-
-const char* squadt_interactor::option_rewrite_strategy = "rewrite_strategy";
-
-void squadt_interactor::set_capabilities(tipi::tool::capabilities& capabilities) const
-{
-  // The tool has only one main input combination
-  capabilities.add_input_configuration(lps_file_for_input, tipi::mime_type("lps", tipi::mime_type::application), tipi::tool::category::transformation);
-}
-
-void squadt_interactor::user_interactive_configuration(tipi::configuration& configuration)
-{
-  using namespace tipi;
-  using namespace tipi::layout;
-  using namespace tipi::layout::elements;
-
-  /* Set defaults where the supplied configuration does not have values */
-  if (!configuration.output_exists(lps_file_for_output)) {
-    configuration.add_output(lps_file_for_output, tipi::mime_type("lps", tipi::mime_type::application), configuration.get_output_name(".lps"));
-  }
-
-  /* Create display */
-  tipi::tool_display d;
-
-  // Helper for strategy selection
-  mcrl2::utilities::squadt::radio_button_helper < RewriteStrategy > strategy_selector(d);
-
-  layout::vertical_box& m = d.create< vertical_box >();
-
-  m.append(d.create< label >().set_text("Rewrite strategy")).
-    append(d.create< horizontal_box >().
-                append(strategy_selector.associate(GS_REWR_INNER, "Inner")).
-#ifdef MCRL2_INNERC_AVAILABLE
-                append(strategy_selector.associate(GS_REWR_INNERC, "Innerc")).
-#endif
-#ifdef MCRL2_JITTYC_AVAILABLE
-                append(strategy_selector.associate(GS_REWR_JITTY, "Jitty")).
-                append(strategy_selector.associate(GS_REWR_JITTYC, "Jittyc")));
-#else
-                append(strategy_selector.associate(GS_REWR_JITTY, "Jitty")));
-#endif
-=======
     binary_tool()
       : super(
           "lpsbinary",
@@ -138,7 +45,6 @@
     {
       specification lps_specification;
       lps_specification.load(m_input_filename);
->>>>>>> 3fb7bde6
 
       mcrl2::new_data::rewriter r(create_rewriter(lps_specification.data()));
 
@@ -147,27 +53,8 @@
 
       result.save(m_output_filename);
 
-<<<<<<< HEAD
-  send_display_layout(d.manager(m));
-
-  okay_button.await_change();
-
-  if (!configuration.option_exists(option_rewrite_strategy)) {
-    configuration.add_option(option_rewrite_strategy);
-  }
-
-  configuration.get_option(option_rewrite_strategy).set_argument_value< 0 >(strategy_selector.get_selection());
-}
-
-//bool squadt_interactor::extract_task_options(tipi::configuration const& configuration,
-
-bool squadt_interactor::check_configuration(tipi::configuration const& configuration) const
-{
-  bool result = true;
-=======
       return true;
     }
->>>>>>> 3fb7bde6
 
 #ifdef ENABLE_SQUADT_CONNECTIVITY
   protected:
@@ -179,18 +66,6 @@
           tipi::mime_type("lps", tipi::mime_type::application), tipi::tool::category::transformation);
     }
 
-<<<<<<< HEAD
-bool squadt_interactor::perform_task(tipi::configuration& configuration)
-{
-  using namespace tipi;
-  using namespace tipi::layout;
-  using namespace tipi::layout::elements;
-
-  tool_options options;
-  options.input_file  = configuration.get_input(lps_file_for_input).location();
-  options.output_file = configuration.get_output(lps_file_for_output).location();
-  options.strategy    = configuration.get_option_argument< RewriteStrategy >(option_rewrite_strategy, 0);
-=======
     /** \brief queries the user via SQuADT if needed to obtain configuration information */
     void user_interactive_configuration(tipi::configuration& c)
     {
@@ -200,26 +75,15 @@
 
       // Let squadt_tool update configuration for rewriter and add output file configuration
       synchronise_with_configuration(c);
->>>>>>> 3fb7bde6
 
       /* Create display */
       tipi::tool_display d;
 
-<<<<<<< HEAD
-  send_display_layout(d.manager(d.create< vertical_box >().
-                append(d.create< label >().set_text("Binary in progress"), layout::left)));
-=======
       layout::vertical_box& m = d.create< vertical_box >();
->>>>>>> 3fb7bde6
 
       add_rewrite_option(d, m);
 
-<<<<<<< HEAD
-  send_display_layout(d.manager(d.create< vertical_box >().
-                append(d.create< label >().set_text(std::string("Binary ") + ((result) ? "succeeded" : "failed")), layout::left)));
-=======
       button& okay_button = d.create< button >().set_label("OK");
->>>>>>> 3fb7bde6
 
       m.append(d.create< label >().set_text(" ")).
         append(okay_button, layout::right);
@@ -250,19 +114,8 @@
       // Let squadt_tool update configuration for rewriter and add output file configuration
       synchronise_with_configuration(c);
 
-<<<<<<< HEAD
-///Parses command line and sets settings from command line switches
-bool parse_command_line(int ac, char** av, tool_options& t_options) {
-  interface_description clinterface(av[0], NAME, AUTHOR,
-                            "replace finite sort variables by vectors of boolean variables in an LPS",
-                            "[OPTION]... [INFILE [OUTFILE]]\n",
-                            "Replace finite sort variables by vectors of boolean variables in the LPS in\n"
-                            "INFILE and write the result to OUTFILE. If INFILE is not present, stdin is used.\n"
-                            "If OUTFILE is not present, stdout is used\n");
-=======
       /* Create display */
       tipi::tool_display d;
->>>>>>> 3fb7bde6
 
       send_display_layout(d.manager(d.create< vertical_box >().
                     append(d.create< label >().set_text("Binary in progress"), layout::left)));
@@ -270,49 +123,6 @@
       //Perform declustering
       bool result = run() == 0;
 
-<<<<<<< HEAD
-  if (parser.continue_execution()) {
-    t_options.strategy = parser.option_argument_as< RewriteStrategy >("rewriter");
-
-    if (2 < parser.arguments.size()) {
-      parser.error("too many file arguments");
-    }
-    else {
-      if (0 < parser.arguments.size()) {
-        t_options.input_file = parser.arguments[0];
-      }
-      if (1 < parser.arguments.size()) {
-        t_options.output_file = parser.arguments[1];
-      }
-    }
-  }
-
-  return parser.continue_execution();
-}
-
-int main(int argc, char** argv)
-{
-  MCRL2_ATERM_INIT(argc, argv)
-
-  try {
-#ifdef ENABLE_SQUADT_CONNECTIVITY
-    if (mcrl2::utilities::squadt::interactor< squadt_interactor >::free_activation(argc, argv)) {
-      return EXIT_SUCCESS;
-    }
-#endif
-    tool_options options;
-
-    if (parse_command_line(argc,argv, options)) {
-      return do_binary(options);
-    }
-  }
-  catch (std::exception& e) {
-    std::cerr << e.what() << std::endl;
-    return EXIT_FAILURE;
-  }
-
-  return EXIT_SUCCESS;
-=======
       send_display_layout(d.manager(d.create< vertical_box >().
                     append(d.create< label >().set_text(std::string("Binary ") + ((result) ? "succeeded" : "failed")), layout::left)));
 
@@ -326,5 +136,4 @@
   MCRL2_ATERMPP_INIT(argc, argv)
 
   return binary_tool().execute(argc, argv);
->>>>>>> 3fb7bde6
 }