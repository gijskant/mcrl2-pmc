--- conflicted
+++ resolved
@@ -143,11 +143,7 @@
     options.removeunused    = parser.options.count("unused-data") == 0;
     options.detect_deadlock = parser.options.count("deadlock");
     options.outinfo         = parser.options.count("no-info") == 0;
-<<<<<<< HEAD
-    options.strat           = parser.option_argument_as< RewriteStrategy >("rewriter");
-=======
     options.strat           = parser.option_argument_as< mcrl2::new_data::rewriter::strategy >("rewriter");
->>>>>>> 3fb7bde6
 
     if (parser.options.count("dummy")) {
       if (parser.options.count("dummy") > 1) {
