// Author(s): Aad Mathijssen
// Copyright: see the accompanying file COPYING or copy at
// https://svn.win.tue.nl/trac/MCRL2/browser/trunk/COPYING
//
// Distributed under the Boost Software License, Version 1.0.
// (See accompanying file LICENSE_1_0.txt or copy at
// http://www.boost.org/LICENSE_1_0.txt)
//
/// \file lpsrewr.cpp
/// \brief A tool to rewrite linear process specifications

#include "boost.hpp" // precompiled headers

#define TOOLNAME "lpsrewr"
#define AUTHOR "Aad Mathijssen"

#include "mcrl2/lps/lps_rewrite.h"
#include "mcrl2/utilities/input_output_tool.h"
#include "mcrl2/utilities/rewriter_tool.h"

<<<<<<< HEAD
using namespace mcrl2::data;
=======
using namespace mcrl2;
using namespace mcrl2::new_data;
>>>>>>> 3fb7bde6
using namespace mcrl2::utilities;
using namespace mcrl2::core;
using namespace mcrl2::lps;

using mcrl2::utilities::tools::input_output_tool;
using mcrl2::utilities::tools::rewriter_tool;

class lps_rewriter_tool : public rewriter_tool<input_output_tool>
{
  protected:
    typedef rewriter_tool<input_output_tool> super;

<<<<<<< HEAD
    static Rewriter *rewr;

    bool m_benchmark;
    unsigned long m_bench_times;

  //std::string     infilename;
  //std::string     outfilename;
  //RewriteStrategy strategy;

    void add_options(interface_description& desc)
    {
      super::add_options(desc);
      desc.add_option("benchmark", make_mandatory_argument("NUM"),
              "rewrite data expressions NUM times; do not save output", 'b');
    }

    /// Parse the non-default options.
    void parse_options(const command_line_parser& parser)
    { super::parse_options(parser);

      m_benchmark = (parser.options.count("benchmark")>0);

      if (m_benchmark)
      { m_bench_times = parser.option_argument_as< unsigned long >("benchmark");
      }
    }

  public:
    lps_rewriter_tool()
      : super(
          TOOLNAME,
          AUTHOR,
          "rewrite data expressions in an LPS",
          "Rewrite data expressions of the LPS in INFILE and save the result to OUTFILE."
          "If OUTFILE is not present, stdout is used. If INFILE is not present, stdin is"
          "used."
        ),
        m_benchmark(false),
        m_bench_times(1)
    {}

    bool run()
    { specification spec;
      spec.load(m_input_filename);
      rewriter rewr=create_rewriter(spec.data());

      if (gsVerbose)
      {
        std::cerr << "lpsrewr parameters:" << std::endl;
        std::cerr << "  input file:         " << m_input_filename << std::endl;
        std::cerr << "  output file:        " << m_output_filename << std::endl;
        std::cerr << "  benchmark:          " << (m_benchmark?"YES":"NO") << std::endl;
        std::cerr << "  number of times:    " << m_bench_times << std::endl;
      }

      if (m_benchmark)
      { std::cerr << "rewriting LPS " << m_bench_times << " times...\n";
      }
      for (unsigned long i=0; i < m_bench_times; i++)
      { spec=rewrite_lps(spec,rewr);
      }
      spec.save(m_output_filename);
      return true;
    }
};


// SQuADT protocol interface
#ifdef ENABLE_SQUADT_CONNECTIVITY
#include "mcrl2/utilities/mcrl2_squadt_interface.h"

// Strings containing tags used for communication between lpsrewr and squadt
const char* lps_file_for_input    = "lps_in";
const char* lps_file_for_output   = "lps_out";

class squadt_interactor
              : public mcrl2::utilities::squadt::mcrl2_tool_interface,
                public lps_rewriter_tool
{
  private:
    static bool initialise_types()
    {
      return true;
    }

  public:

    /** \brief configures tool capabilities */
    void set_capabilities(tipi::tool::capabilities&) const;

    /** \brief queries the user via SQuADT if needed to obtain configuration information */
    void user_interactive_configuration(tipi::configuration&);

    /** \brief check an existing configuration object to see if it is usable */
    bool check_configuration(tipi::configuration const&) const;

    /** \brief performs the task specified by a configuration */
    bool perform_task(tipi::configuration&);

    int execute(int argc, char** argv)
    { if (squadt::free_activation(*this, argc, argv))
      { return EXIT_SUCCESS;
      }
      return lps_rewriter_tool::execute(argc,argv);
    }
};

void squadt_interactor::set_capabilities(tipi::tool::capabilities& c) const {
  c.add_input_configuration(lps_file_for_input, tipi::mime_type("lps", tipi::mime_type::application), tipi::tool::category::transformation);
}

void squadt_interactor::user_interactive_configuration(tipi::configuration& c)
{ // lpsrewr does not require interaction with squadt.
}

/*
  using namespace tipi;
  using namespace tipi::layout;
  using namespace tipi::layout::elements;


  / * Create display * /
  tipi::tool_display d;

  layout::vertical_box& m = d.create< vertical_box >().set_default_margins(margins(0,5,0,5));

  / * Create and add the top layout manager * /
  button&     okay_button       = d.create< button >().set_label("OK");

  m.append(d.create< label >().set_text(" ")).
    append(okay_button, layout::right);

  send_display_layout(d.manager(m));

  / * Wait until the ok button was pressed * /
  okay_button.await_change();

  / * Add output file to the configuration * /
  if (c.output_exists(lps_file_for_output)) {
    tipi::configuration::object& output_file = c.get_output(lps_file_for_output);

    output_file.location(c.get_output_name(".lps"));
  }
  else {
    c.add_output(lps_file_for_output, tipi::mime_type("lps", tipi::mime_type::application), c.get_output_name(".lps"));
  }

  send_clear_display();
} */

bool squadt_interactor::check_configuration(tipi::configuration const& c) const
{
  bool result = true;

  return (result);
}

bool squadt_interactor::perform_task(tipi::configuration& c)
{
  input_filename() = c.get_input(lps_file_for_input).location();
  output_filename() = c.get_output(lps_file_for_output).location();

  bool result = run();

  if (result) {
    send_clear_display();
  }

  return (result);
}
=======
    lps::specification        m_specification;
    mcrl2::new_data::rewriter m_rewriter;

    bool                      m_benchmark;
    unsigned long             m_bench_times;

    void add_options(interface_description& desc)
    {
      super::add_options(desc);
      desc.add_option("benchmark", make_mandatory_argument("NUM"),
              "rewrite data expressions NUM times; do not save output", 'b');
    }

    /// Parse the non-default options.
    void parse_options(const command_line_parser& parser)
    {
      super::parse_options(parser);

      m_benchmark = (parser.options.count("benchmark")>0);

      if (m_benchmark)
      { m_bench_times = parser.option_argument_as< unsigned long >("benchmark");
      }
    }

    static lps::specification load_specification(std::string const& filename)
    {
      lps::specification specification;

      specification.load(filename);

      return specification;
    }

  public:

    lps_rewriter_tool()
      : super(
          TOOLNAME,
          AUTHOR,
          "rewrite data expressions in an LPS",
          "Rewrite data expressions of the LPS in INFILE and save the result to OUTFILE."
          "If OUTFILE is not present, stdout is used. If INFILE is not present, stdin is"
          "used."
        ),
        m_specification(load_specification(m_input_filename)),
        m_rewriter(m_specification.data(), m_rewrite_strategy),
        m_benchmark(false),
        m_bench_times(1)
    {}

    bool run()
    {
      if (gsVerbose)
      {
        std::clog << "lpsrewr parameters:" << std::endl;
        std::clog << "  input file:         " << m_input_filename << std::endl;
        std::clog << "  output file:        " << m_output_filename << std::endl;
        std::clog << "  benchmark:          " << (m_benchmark?"YES":"NO") << std::endl;
        std::clog << "  number of times:    " << m_bench_times << std::endl;
      }

      if (m_benchmark)
      {
        std::clog << "rewriting LPS " << m_bench_times << " times...\n";
      }
      for (unsigned long i=0; i < m_bench_times; i++)
      {
        m_specification = rewrite_lps(m_specification, m_rewriter);
      }
      m_specification.save(m_output_filename);

      return true;
    }
};


// SQuADT protocol interface
#ifdef ENABLE_SQUADT_CONNECTIVITY
#include "mcrl2/utilities/mcrl2_squadt_interface.h"

// Strings containing tags used for communication between lpsrewr and squadt
const char* lps_file_for_input    = "lps_in";
const char* lps_file_for_output   = "lps_out";

class squadt_interactor
              : public mcrl2::utilities::squadt::mcrl2_tool_interface,
                public lps_rewriter_tool
{
  public:

    /** \brief configures tool capabilities */
    void set_capabilities(tipi::tool::capabilities& c) const {
      c.add_input_configuration(lps_file_for_input, tipi::mime_type("lps", tipi::mime_type::application), tipi::tool::category::transformation);
    }

    /** \brief queries the user via SQuADT if needed to obtain configuration information */
    void user_interactive_configuration(tipi::configuration&) {
      // lpsrewr does not require interaction with squadt.
    }

    /** \brief check an existing configuration object to see if it is usable */
    bool check_configuration(tipi::configuration const&) const {
      return true;
    }

    /** \brief performs the task specified by a configuration */
    bool perform_task(tipi::configuration& c) {
      input_filename() = c.get_input(lps_file_for_input).location();
      output_filename() = c.get_output(lps_file_for_output).location();

      bool result = run();

      if (result) {
        send_clear_display();
      }

      return (result);
    }

    int execute(int argc, char** argv)
    { if (squadt::free_activation(*this, argc, argv))
      { return EXIT_SUCCESS;
      }
      return lps_rewriter_tool::execute(argc,argv);
    }
};
>>>>>>> 3fb7bde6
#endif //ENABLE_SQUADT_CONNECTIVITY


//Main program
//------------

int main(int argc, char **argv)
{
  MCRL2_ATERM_INIT(argc, argv)

  try
  {
#ifdef ENABLE_SQUADT_CONNECTIVITY
    squadt_interactor tool;
#else
    lps_rewriter_tool tool;
#endif
    return tool.execute(argc, argv);
  }
  catch (std::exception& e)
  {
    std::cerr << e.what() << std::endl;
  }
  return EXIT_FAILURE;
}
<|MERGE_RESOLUTION|>--- conflicted
+++ resolved
@@ -18,12 +18,8 @@
 #include "mcrl2/utilities/input_output_tool.h"
 #include "mcrl2/utilities/rewriter_tool.h"
 
-<<<<<<< HEAD
-using namespace mcrl2::data;
-=======
 using namespace mcrl2;
 using namespace mcrl2::new_data;
->>>>>>> 3fb7bde6
 using namespace mcrl2::utilities;
 using namespace mcrl2::core;
 using namespace mcrl2::lps;
@@ -36,178 +32,6 @@
   protected:
     typedef rewriter_tool<input_output_tool> super;
 
-<<<<<<< HEAD
-    static Rewriter *rewr;
-
-    bool m_benchmark;
-    unsigned long m_bench_times;
-
-  //std::string     infilename;
-  //std::string     outfilename;
-  //RewriteStrategy strategy;
-
-    void add_options(interface_description& desc)
-    {
-      super::add_options(desc);
-      desc.add_option("benchmark", make_mandatory_argument("NUM"),
-              "rewrite data expressions NUM times; do not save output", 'b');
-    }
-
-    /// Parse the non-default options.
-    void parse_options(const command_line_parser& parser)
-    { super::parse_options(parser);
-
-      m_benchmark = (parser.options.count("benchmark")>0);
-
-      if (m_benchmark)
-      { m_bench_times = parser.option_argument_as< unsigned long >("benchmark");
-      }
-    }
-
-  public:
-    lps_rewriter_tool()
-      : super(
-          TOOLNAME,
-          AUTHOR,
-          "rewrite data expressions in an LPS",
-          "Rewrite data expressions of the LPS in INFILE and save the result to OUTFILE."
-          "If OUTFILE is not present, stdout is used. If INFILE is not present, stdin is"
-          "used."
-        ),
-        m_benchmark(false),
-        m_bench_times(1)
-    {}
-
-    bool run()
-    { specification spec;
-      spec.load(m_input_filename);
-      rewriter rewr=create_rewriter(spec.data());
-
-      if (gsVerbose)
-      {
-        std::cerr << "lpsrewr parameters:" << std::endl;
-        std::cerr << "  input file:         " << m_input_filename << std::endl;
-        std::cerr << "  output file:        " << m_output_filename << std::endl;
-        std::cerr << "  benchmark:          " << (m_benchmark?"YES":"NO") << std::endl;
-        std::cerr << "  number of times:    " << m_bench_times << std::endl;
-      }
-
-      if (m_benchmark)
-      { std::cerr << "rewriting LPS " << m_bench_times << " times...\n";
-      }
-      for (unsigned long i=0; i < m_bench_times; i++)
-      { spec=rewrite_lps(spec,rewr);
-      }
-      spec.save(m_output_filename);
-      return true;
-    }
-};
-
-
-// SQuADT protocol interface
-#ifdef ENABLE_SQUADT_CONNECTIVITY
-#include "mcrl2/utilities/mcrl2_squadt_interface.h"
-
-// Strings containing tags used for communication between lpsrewr and squadt
-const char* lps_file_for_input    = "lps_in";
-const char* lps_file_for_output   = "lps_out";
-
-class squadt_interactor
-              : public mcrl2::utilities::squadt::mcrl2_tool_interface,
-                public lps_rewriter_tool
-{
-  private:
-    static bool initialise_types()
-    {
-      return true;
-    }
-
-  public:
-
-    /** \brief configures tool capabilities */
-    void set_capabilities(tipi::tool::capabilities&) const;
-
-    /** \brief queries the user via SQuADT if needed to obtain configuration information */
-    void user_interactive_configuration(tipi::configuration&);
-
-    /** \brief check an existing configuration object to see if it is usable */
-    bool check_configuration(tipi::configuration const&) const;
-
-    /** \brief performs the task specified by a configuration */
-    bool perform_task(tipi::configuration&);
-
-    int execute(int argc, char** argv)
-    { if (squadt::free_activation(*this, argc, argv))
-      { return EXIT_SUCCESS;
-      }
-      return lps_rewriter_tool::execute(argc,argv);
-    }
-};
-
-void squadt_interactor::set_capabilities(tipi::tool::capabilities& c) const {
-  c.add_input_configuration(lps_file_for_input, tipi::mime_type("lps", tipi::mime_type::application), tipi::tool::category::transformation);
-}
-
-void squadt_interactor::user_interactive_configuration(tipi::configuration& c)
-{ // lpsrewr does not require interaction with squadt.
-}
-
-/*
-  using namespace tipi;
-  using namespace tipi::layout;
-  using namespace tipi::layout::elements;
-
-
-  / * Create display * /
-  tipi::tool_display d;
-
-  layout::vertical_box& m = d.create< vertical_box >().set_default_margins(margins(0,5,0,5));
-
-  / * Create and add the top layout manager * /
-  button&     okay_button       = d.create< button >().set_label("OK");
-
-  m.append(d.create< label >().set_text(" ")).
-    append(okay_button, layout::right);
-
-  send_display_layout(d.manager(m));
-
-  / * Wait until the ok button was pressed * /
-  okay_button.await_change();
-
-  / * Add output file to the configuration * /
-  if (c.output_exists(lps_file_for_output)) {
-    tipi::configuration::object& output_file = c.get_output(lps_file_for_output);
-
-    output_file.location(c.get_output_name(".lps"));
-  }
-  else {
-    c.add_output(lps_file_for_output, tipi::mime_type("lps", tipi::mime_type::application), c.get_output_name(".lps"));
-  }
-
-  send_clear_display();
-} */
-
-bool squadt_interactor::check_configuration(tipi::configuration const& c) const
-{
-  bool result = true;
-
-  return (result);
-}
-
-bool squadt_interactor::perform_task(tipi::configuration& c)
-{
-  input_filename() = c.get_input(lps_file_for_input).location();
-  output_filename() = c.get_output(lps_file_for_output).location();
-
-  bool result = run();
-
-  if (result) {
-    send_clear_display();
-  }
-
-  return (result);
-}
-=======
     lps::specification        m_specification;
     mcrl2::new_data::rewriter m_rewriter;
 
@@ -335,7 +159,6 @@
       return lps_rewriter_tool::execute(argc,argv);
     }
 };
->>>>>>> 3fb7bde6
 #endif //ENABLE_SQUADT_CONNECTIVITY
 
 
