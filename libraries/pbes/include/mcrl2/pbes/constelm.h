--- conflicted
+++ resolved
@@ -490,12 +490,8 @@
         std::vector<variable_type> constant_parameters() const
         {
           std::vector<variable_type> result;
-<<<<<<< HEAD
-          for (typename variable_sequence_type::iterator i = variable.parameters().begin(); i != variable.parameters().end(); ++i)
-=======
           variable_sequence_type parameters(variable.parameters());
           for (typename variable_sequence_type::iterator i = parameters.begin(); i != parameters.end(); ++i)
->>>>>>> 3fb7bde6
           {
             if (is_constant(*i))
             {
@@ -511,12 +507,8 @@
         {
           std::vector<int> result;
           int index = 0;
-<<<<<<< HEAD
-          for (typename variable_sequence_type::iterator i = variable.parameters().begin(); i != variable.parameters().end(); ++i, index++)
-=======
           variable_sequence_type parameters(variable.parameters());
           for (typename variable_sequence_type::iterator i = parameters.begin(); i != parameters.end(); ++i, index++)
->>>>>>> 3fb7bde6
           {
             if (is_constant(*i))
             {
@@ -555,11 +547,7 @@
           {
             for (i = e.begin(), j = params.begin(); i != e.end(); ++i, ++j)
             {
-<<<<<<< HEAD
-              data_term_type e1 = datar(data::data_variable_map_replace(*i, e_constraints));
-=======
               data_term_type e1 = datar(new_data::variable_map_replace(*i, e_constraints));
->>>>>>> 3fb7bde6
               if (core::term_traits<data_term_type>::is_constant(e1))
               {
                 constraints[*j] = e1;
@@ -582,11 +570,7 @@
               {
                 continue;
               }
-<<<<<<< HEAD
-              data_term_type ei = datar(data::data_variable_map_replace(*i, e_constraints));
-=======
               data_term_type ei = datar(new_data::variable_map_replace(*i, e_constraints));
->>>>>>> 3fb7bde6
               if (ci != ei)
               {
                 ci = *j;
@@ -660,12 +644,8 @@
           for (std::vector<int>::const_iterator j = i->second.begin(); j != i->second.end(); ++j)
           {
             // std::advance doesn't work for aterm lists :-(
-<<<<<<< HEAD
-            typename variable_sequence_type::iterator k = v.variable.parameters().begin();
-=======
             variable_sequence_type parameters(v.variable.parameters());
             typename variable_sequence_type::iterator k = parameters.begin();
->>>>>>> 3fb7bde6
             for (int i = 0; i < *j; i++)
             {
               ++k;
@@ -783,24 +763,14 @@
 std::cerr << "  <target vertex before>" << v.to_string() << std::endl;
 #endif
 
-<<<<<<< HEAD
-            term_type value = m_pbes_rewriter(data::data_variable_map_replace(e.condition, u.constraints));
-#ifdef MCRL2_PBES_CONSTELM_DEBUG
-std::cerr << "\nEvaluated condition " << core::pp(data::data_variable_map_replace(e.condition, u.constraints)) << " to " << core::pp(value) << std::endl;
-=======
             term_type value = m_pbes_rewriter(new_data::variable_map_replace(e.condition, u.constraints));
 #ifdef MCRL2_PBES_CONSTELM_DEBUG
 std::cerr << "\nEvaluated condition " << core::pp(new_data::variable_map_replace(e.condition, u.constraints)) << " to " << core::pp(value) << std::endl;
->>>>>>> 3fb7bde6
 #endif
             if (!tr::is_false(value) && !tr::is_true(value))
             {
 #ifdef MCRL2_PBES_CONSTELM_DEBUG
-<<<<<<< HEAD
-std::cerr << "\nCould not evaluate condition " << core::pp(data::data_variable_map_replace(e.condition, u.constraints)) << " to true or false";
-=======
 std::cerr << "\nCould not evaluate condition " << core::pp(new_data::variable_map_replace(e.condition, u.constraints)) << " to true or false";
->>>>>>> 3fb7bde6
 #endif
             }
             if (!tr::is_false(value))
@@ -857,11 +827,7 @@
             *i = pbes_equation(
               i->symbol(),
               i->variable(),
-<<<<<<< HEAD
-              data::data_variable_map_replace(i->formula(), v.constraints)
-=======
               new_data::variable_map_replace(i->formula(), v.constraints)
->>>>>>> 3fb7bde6
             );
           }
         }
@@ -880,11 +846,7 @@
           std::map<propositional_variable_decl_type, std::vector<variable_type> > v = redundant_parameters();
           for (typename std::map<propositional_variable_decl_type, std::vector<variable_type> >::iterator i = v.begin(); i != v.end(); ++i)
           {
-<<<<<<< HEAD
-            for (typename std::vector<variable_type>::iterator j = i->second.begin(); j != i->second.end(); ++j)
-=======
             for (typename std::vector<variable_type>::const_iterator j = i->second.begin(); j != i->second.end(); ++j)
->>>>>>> 3fb7bde6
             {
               std::cerr << "  parameter (" << mcrl2::core::pp(i->first.name()) << ", " << core::pp(*j) << ")" << std::endl;
             }
