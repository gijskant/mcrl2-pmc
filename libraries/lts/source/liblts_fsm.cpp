--- conflicted
+++ resolved
@@ -154,16 +154,10 @@
           }
         }
       }
-<<<<<<< HEAD
-      extra_data = (ATerm) ATmakeAppl3(ATmakeAFun("mCRL2LTS1",3,ATfalse),
-              (ATerm)(ATermAppl) spec->data(),
-              (ATerm) ATmakeAppl1(ATmakeAFun("ParamSpec",1,ATfalse),(ATerm)(ATermList) spec->process().process_parameters()),
-=======
       new_data::variable_list process_parameters(spec->process().process_parameters());
       extra_data = (ATerm) ATmakeAppl3(ATmakeAFun("mCRL2LTS1",3,ATfalse),
               (ATerm)(ATermAppl) mcrl2::new_data::detail::data_specification_to_aterm_data_spec(spec->data()),
               (ATerm) ATmakeAppl1(ATmakeAFun("ParamSpec",1,ATfalse),(ATerm) static_cast< ATermList >(atermpp::term_list< new_data::variable >(process_parameters.begin(), process_parameters.end()))),
->>>>>>> 3fb7bde6
               ATgetArgument((ATermAppl) *spec,1));
       this->type = lts_mcrl2;
     } else if ( type == lts_mcrl ) {
@@ -439,12 +433,8 @@
 
 static ATermList get_lps_params(lps::linear_process &lps)
 {
-<<<<<<< HEAD
-  return lps.process_parameters();
-=======
   new_data::variable_list process_parameters(lps.process_parameters());
   return atermpp::term_list< new_data::variable >(process_parameters.begin(), process_parameters.end());
->>>>>>> 3fb7bde6
 }
 
 static bool isATermString(ATerm a)
